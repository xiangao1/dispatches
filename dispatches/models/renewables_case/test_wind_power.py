#################################################################################
# DISPATCHES was produced under the DOE Design Integration and Synthesis
# Platform to Advance Tightly Coupled Hybrid Energy Systems program (DISPATCHES),
# and is copyright (c) 2021 by the software owners: The Regents of the University
# of California, through Lawrence Berkeley National Laboratory, National
# Technology & Engineering Solutions of Sandia, LLC, Alliance for Sustainable
# Energy, LLC, Battelle Energy Alliance, LLC, University of Notre Dame du Lac, et
# al. All rights reserved.
#
# Please see the files COPYRIGHT.md and LICENSE.md for full copyright and license
# information, respectively. Both files are also available online at the URL:
# "https://github.com/gmlc-dispatches/dispatches".
#################################################################################
import pytest
# Import objects from pyomo package
from pyomo.environ import ConcreteModel, SolverFactory, Var
from pyomo.util.check_units import assert_units_consistent

# Import the main FlowsheetBlock from IDAES. The flowsheet block will contain the unit model
from idaes.core import FlowsheetBlock

from dispatches.models.renewables_case.wind_power import Wind_Power


def test_windpower():
    # Create the ConcreteModel and the FlowsheetBlock, and attach the flowsheet block to it.
    m = ConcreteModel()
    m.fs = FlowsheetBlock(default={"dynamic": False})   # dynamic or ss flowsheet needs to be specified here

    # ((wind m/s, wind degrees from north clockwise, probability), )
    resource_timeseries = dict()
    for time in list(m.fs.config.time.data()):
        resource_timeseries[time] = ((10, 180, 1),)

    wind_config = {'resource_probability_density': resource_timeseries}

    m.fs.unit = Wind_Power(default=wind_config)
    assert hasattr(m.fs.unit, "capacity_factor")
    assert hasattr(m.fs.unit, "electricity_out")
    assert isinstance(m.fs.unit.system_capacity, Var)
    assert isinstance(m.fs.unit.electricity, Var)

    m.fs.unit.system_capacity.fix(50000) # kW

    assert_units_consistent(m)

    m.fs.unit.initialize()

<<<<<<< HEAD
    assert m.fs.unit.capacity_factor[0].value == pytest.approx(0.60, rel=1e-2)
    assert m.fs.unit.electricity_out.electricity[0].value == pytest.approx(30083.39, rel=1e-2)
=======
    assert m.fs.unit.capacity_factor[0].value == pytest.approx(0.5755, rel=1e-2)
    assert m.fs.unit.electricity_out.electricity[0].value == pytest.approx(28775.06, rel=1e-2)

    solver = SolverFactory('ipopt')
    solver.solve(m.fs)

    assert m.fs.unit.capacity_factor[0].value == pytest.approx(0.5755, rel=1e-2)
    assert m.fs.unit.electricity_out.electricity[0].value == pytest.approx(28775.06, rel=1e-2)


def test_windpower2():
    # Create the ConcreteModel and the FlowsheetBlock, and attach the flowsheet block to it.
    m = ConcreteModel()
    m.fs = FlowsheetBlock(default={"dynamic": False})   # dynamic or ss flowsheet needs to be specified here

    # ((wind m/s, wind degrees from north clockwise, probability), )
    resource_speed = [10 for _ in list(m.fs.config.time.data())]

    wind_config = {'resource_speed': resource_speed}

    m.fs.unit = Wind_Power(default=wind_config)

    m.fs.unit.system_capacity.fix(50000) # kW
    m.fs.unit.initialize()
>>>>>>> c038c4e9

    solver = SolverFactory('ipopt')
    solver.solve(m.fs)

<<<<<<< HEAD
    assert m.fs.unit.capacity_factor[0].value == pytest.approx(0.60, rel=1e-2)
=======
>>>>>>> c038c4e9
    assert m.fs.unit.electricity_out.electricity[0].value == pytest.approx(30083.39, rel=1e-2)<|MERGE_RESOLUTION|>--- conflicted
+++ resolved
@@ -46,10 +46,6 @@
 
     m.fs.unit.initialize()
 
-<<<<<<< HEAD
-    assert m.fs.unit.capacity_factor[0].value == pytest.approx(0.60, rel=1e-2)
-    assert m.fs.unit.electricity_out.electricity[0].value == pytest.approx(30083.39, rel=1e-2)
-=======
     assert m.fs.unit.capacity_factor[0].value == pytest.approx(0.5755, rel=1e-2)
     assert m.fs.unit.electricity_out.electricity[0].value == pytest.approx(28775.06, rel=1e-2)
 
@@ -74,13 +70,8 @@
 
     m.fs.unit.system_capacity.fix(50000) # kW
     m.fs.unit.initialize()
->>>>>>> c038c4e9
 
     solver = SolverFactory('ipopt')
     solver.solve(m.fs)
 
-<<<<<<< HEAD
-    assert m.fs.unit.capacity_factor[0].value == pytest.approx(0.60, rel=1e-2)
-=======
->>>>>>> c038c4e9
     assert m.fs.unit.electricity_out.electricity[0].value == pytest.approx(30083.39, rel=1e-2)