##############################################################################
# DISPATCHES was produced under the DOE Design Integration and Synthesis
# Platform to Advance Tightly Coupled Hybrid Energy Systems program (DISPATCHES),
# and is copyright (c) 2021 by the software owners: The Regents of the University
# of California, through Lawrence Berkeley National Laboratory, National
# Technology & Engineering Solutions of Sandia, LLC, Alliance for Sustainable
# Energy, LLC, Battelle Energy Alliance, LLC, University of Notre Dame du Lac, et
# al. All rights reserved.
#
# Please see the files COPYRIGHT.md and LICENSE.md for full copyright and license
# information, respectively. Both files are also available online at the URL:
# "https://github.com/gmlc-dispatches/dispatches".
#
##############################################################################
import pyomo.environ as pyo
from idaes.apps.multiperiod.multiperiod import MultiPeriodModel
from RE_flowsheet import *
from load_parameters import *

design_opt = True
extant_wind = True

pyo_model = None


def wind_battery_variable_pairs(m1, m2):
    """
    the power output and battery state are linked between time periods

        b1: current time block
        b2: next time block
    """
    pairs = [
        (m1.fs.battery.state_of_charge[0], m2.fs.battery.initial_state_of_charge),
        (m1.fs.battery.energy_throughput[0], m2.fs.battery.initial_energy_throughput),
    ]
    if design_opt:
        pairs += [(m1.fs.battery.nameplate_power, m2.fs.battery.nameplate_power)]
        if not extant_wind:
            pairs += [
                (m1.fs.windpower.system_capacity, m2.fs.windpower.system_capacity)
            ]
    return pairs


def wind_battery_periodic_variable_pairs(m1, m2):
    """
    the final power output and battery state must be the same as the intial power output and battery state

        b1: final time block
        b2: first time block
    """
    pairs = [(m1.fs.battery.state_of_charge[0], m2.fs.battery.initial_state_of_charge)]
    if design_opt:
        pairs += [(m1.fs.battery.nameplate_power, m2.fs.battery.nameplate_power)]
        if not extant_wind:
            pairs += [
                (m1.fs.windpower.system_capacity, m2.fs.windpower.system_capacity)
            ]
    return pairs


def wind_battery_om_costs(m):
    m.fs.windpower.op_cost = pyo.Param(
        initialize=wind_op_cost, doc="fixed cost of operating wind plant $10/kW-yr"
    )
    m.fs.windpower.op_total_cost = Expression(
        expr=m.fs.windpower.system_capacity * m.fs.windpower.op_cost / 8760,
        doc="total fixed cost of wind in $/hr",
    )


def initialize_mp(m, verbose=False):
    outlvl = idaeslog.INFO if verbose else idaeslog.WARNING

    m.fs.windpower.initialize(outlvl=outlvl)

    propagate_state(m.fs.wind_to_splitter)
    m.fs.splitter.split_fraction["grid", 0].fix(1)
    m.fs.splitter.initialize()
    m.fs.splitter.split_fraction["grid", 0].unfix()
    if verbose:
        m.fs.splitter.report(dof=True)

    propagate_state(m.fs.splitter_to_grid)
    propagate_state(m.fs.splitter_to_battery)
    m.fs.battery.elec_in[0].fix()
    m.fs.battery.elec_out[0].fix(value(m.fs.battery.elec_in[0]))
    m.fs.battery.initialize(outlvl=outlvl)
    m.fs.battery.elec_in[0].unfix()
    m.fs.battery.elec_out[0].unfix()
    if verbose:
        m.fs.battery.report(dof=True)


def wind_battery_model(wind_resource_config, verbose=False):
    m = create_model(
        fixed_wind_mw,
        None,
        fixed_batt_mw,
        None,
        None,
        None,
        wind_resource_config=wind_resource_config,
        verbose=verbose,
    )

    m.fs.battery.initial_state_of_charge.fix(0)
    m.fs.battery.initial_energy_throughput.fix(0)
    initialize_mp(m, verbose=verbose)

    wind_battery_om_costs(m)
    m.fs.battery.initial_state_of_charge.unfix()
    m.fs.battery.initial_energy_throughput.unfix()

    batt = m.fs.battery

    batt.energy_down_ramp = pyo.Constraint(
        expr=batt.initial_state_of_charge - batt.state_of_charge[0] <= battery_ramp_rate)
    batt.energy_up_ramp = pyo.Constraint(
        expr=batt.state_of_charge[0] - batt.initial_state_of_charge <= battery_ramp_rate)

    if design_opt:
        if not extant_wind:
            m.fs.windpower.system_capacity.unfix()
        m.fs.battery.nameplate_power.unfix()
    return m


def wind_battery_mp_block(wind_resource_config, verbose=False):
<<<<<<< HEAD
    m = wind_battery_model(wind_resource_config, verbose=verbose)
    batt = m.fs.battery

    batt.energy_down_ramp = pyo.Constraint(
        expr=batt.initial_state_of_charge - batt.state_of_charge[0] <= battery_ramp_rate
    )
    batt.energy_up_ramp = pyo.Constraint(
        expr=batt.state_of_charge[0] - batt.initial_state_of_charge <= battery_ramp_rate
    )
=======
    global pyo_model
    if pyo_model is None:
        pyo_model = wind_battery_model(wind_resource_config, verbose=verbose)
    m = pyo_model.clone()
    m.fs.windpower.config.resource_probability_density = wind_resource_config['resource_probability_density']
    m.fs.windpower.setup_resource()
>>>>>>> 4af51d66
    return m


def wind_battery_optimize(verbose=False):
    # create the multiperiod model object
    mp_wind_battery = MultiPeriodModel(
        n_time_points=n_time_points,
        process_model_func=partial(wind_battery_mp_block, verbose=verbose),
        linking_variable_func=wind_battery_variable_pairs,
        periodic_variable_func=wind_battery_periodic_variable_pairs,
    )

    mp_wind_battery.build_multi_period_model(wind_resource)

    m = mp_wind_battery.pyomo_model
    blks = mp_wind_battery.get_active_process_blocks()

    # add market data for each block
    for blk in blks:
        blk_wind = blk.fs.windpower
        blk_battery = blk.fs.battery
        blk.lmp_signal = pyo.Param(default=0, mutable=True)
        blk.revenue = (
            blk.lmp_signal * (blk.fs.wind_to_grid[0] + blk_battery.elec_out[0]) * 1e-3
        )
        blk.profit = pyo.Expression(expr=blk.revenue - blk_wind.op_total_cost)

    m.wind_cap_cost = pyo.Param(default=wind_cap_cost, mutable=True)
    if extant_wind:
        m.wind_cap_cost.set_value(0.0)
    m.batt_cap_cost = pyo.Param(default=batt_cap_cost, mutable=True)

    n_weeks = 1
    m.annual_revenue = Expression(expr=sum([blk.profit for blk in blks]) * 52 / n_weeks)
<<<<<<< HEAD
    m.NPV = Expression(
        expr=-(
            m.wind_cap_cost * blks[0].fs.windpower.system_capacity
            + m.batt_cap_cost * blks[0].fs.battery.nameplate_power
        )
        + PA * m.annual_revenue
    )
    m.obj = pyo.Objective(expr=-m.NPV)
=======
    m.NPV = Expression(expr=-(m.wind_cap_cost * blks[0].fs.windpower.system_capacity +
                              m.batt_cap_cost * blks[0].fs.battery.nameplate_power) + PA * m.annual_revenue)
    m.obj = pyo.Objective(expr=-m.NPV * 1e-5)
>>>>>>> 4af51d66

    blks[0].fs.windpower.system_capacity.setub(wind_ub_mw * 1e3)
    blks[0].fs.battery.initial_state_of_charge.fix(0)
    blks[0].fs.battery.initial_energy_throughput.fix(0)

    opt = pyo.SolverFactory("ipopt")
    opt.options["bound_push"] = 10e-10

    opt.options["max_iter"] = 10000

    for week in range(n_weeks):
        # print("Solving for week: ", week)
        for (i, blk) in enumerate(blks):
            blk.lmp_signal.set_value(weekly_prices[week][i])
        opt.solve(m, tee=verbose)

    return mp_wind_battery


def record_results(mp_wind_battery):

    m = mp_wind_battery.pyomo_model

    batt_to_grid = []
    wind_to_grid = []
    wind_to_batt = []
    wind_gen = []
    soc = []
    elec_revenue = []

    blks = mp_wind_battery.get_active_process_blocks()
    n_time_points = len(blks)
    soc = [
        pyo.value(blks[i].fs.battery.state_of_charge[0]) for i in range(n_time_points)
    ]
    wind_gen = [
        pyo.value(blks[i].fs.windpower.electricity[0]) for i in range(n_time_points)
    ]
    batt_to_grid = [
        pyo.value(blks[i].fs.battery.elec_out[0]) for i in range(n_time_points)
    ]
    wind_to_grid = [pyo.value(blks[i].fs.wind_to_grid[0]) for i in range(n_time_points)]
    wind_to_batt = [
        pyo.value(blks[i].fs.battery.elec_in[0]) for i in range(n_time_points)
    ]
    elec_revenue = [pyo.value(blks[i].profit) for i in range(n_time_points)]
    lmp = [pyo.value(blks[i].lmp_signal) for i in range(n_time_points)]

    wind_cap = value(blks[0].fs.windpower.system_capacity) * 1e-3
    batt_cap = value(blks[0].fs.battery.nameplate_power) * 1e-3

    annual_revenue = value(m.annual_revenue)
    npv = value(m.NPV)

    print("wind mw", wind_cap)
    print("batt mw", batt_cap)
    print("elec rev", sum(elec_revenue))
    print("annual rev", annual_revenue)
    print("npv", npv)

    return (
        soc,
        wind_gen,
        batt_to_grid,
        wind_to_grid,
        wind_to_batt,
        elec_revenue,
        lmp,
        wind_cap,
        batt_cap,
        annual_revenue,
        npv,
    )


def plot_results(
    soc,
    wind_gen,
    batt_to_grid,
    wind_to_grid,
    wind_to_batt,
    elec_revenue,
    lmp,
    wind_cap,
    batt_cap,
    annual_revenue,
    npv,
):

    hours = [t for t in range(len(soc))]

    fig, ax1 = plt.subplots(2, 1, figsize=(12, 8))
    plt.suptitle(
        f"Optimal NPV ${round(npv * 1e-6)}mil from {round(batt_cap, 2)} MW Battery"
    )

    # color = 'tab:green'
    ax1[0].set_xlabel("Hour")
    ax1[0].set_ylabel(
        "kW",
    )
    ax1[0].step(hours, wind_gen, label="Wind Generation [kW]")
    ax1[0].step(hours, wind_to_grid, label="Wind to Grid [kW]")
    ax1[0].step(hours, wind_to_batt, label="Wind to Batt [kW]")
    ax1[0].step(hours, batt_to_grid, label="Batt to Grid [kW]")
    ax1[0].tick_params(
        axis="y",
    )
    ax1[0].legend()
    ax1[0].grid(visible=True, which="major", color="k", linestyle="--", alpha=0.2)
    ax1[0].minorticks_on()
    ax1[0].grid(visible=True, which="minor", color="k", linestyle="--", alpha=0.2)

    ax2 = ax1[0].twinx()
    color = "k"
    ax2.set_ylabel("LMP [$/MWh]", color=color)
    ax2.plot(hours, lmp, color=color)
    ax2.tick_params(axis="y", labelcolor=color)

    ax2 = ax1[1].twinx()
    color = "k"
    ax2.set_ylabel("LMP [$/MWh]", color=color)
    ax2.plot(hours, lmp, color=color)
    ax2.tick_params(axis="y", labelcolor=color)

    ax1[1].set_xlabel("Hour")
    ax1[1].step(hours, elec_revenue, label="Elec rev")
    ax1[1].step(hours, np.cumsum(elec_revenue), label="Elec rev cumulative")
    ax1[1].legend()
    ax1[1].grid(visible=True, which="major", color="k", linestyle="--", alpha=0.2)
    ax1[1].minorticks_on()
    ax1[1].grid(visible=True, which="minor", color="k", linestyle="--", alpha=0.2)
    # plt.show()

    return ax1, ax2


if __name__ == "__main__":
    mp_wind_battery = wind_battery_optimize()
    (
        soc,
        wind_gen,
        batt_to_grid,
        wind_to_grid,
        wind_to_batt,
        elec_revenue,
        lmp,
        wind_cap,
        batt_cap,
        annual_revenue,
        npv,
    ) = record_results(mp_wind_battery)
    ax1, ax2 = plot_results(
        soc,
        wind_gen,
        batt_to_grid,
        wind_to_grid,
        wind_to_batt,
        elec_revenue,
        lmp,
        wind_cap,
        batt_cap,
        annual_revenue,
        npv,
    )

    plt.show()<|MERGE_RESOLUTION|>--- conflicted
+++ resolved
@@ -128,24 +128,12 @@
 
 
 def wind_battery_mp_block(wind_resource_config, verbose=False):
-<<<<<<< HEAD
-    m = wind_battery_model(wind_resource_config, verbose=verbose)
-    batt = m.fs.battery
-
-    batt.energy_down_ramp = pyo.Constraint(
-        expr=batt.initial_state_of_charge - batt.state_of_charge[0] <= battery_ramp_rate
-    )
-    batt.energy_up_ramp = pyo.Constraint(
-        expr=batt.state_of_charge[0] - batt.initial_state_of_charge <= battery_ramp_rate
-    )
-=======
     global pyo_model
     if pyo_model is None:
         pyo_model = wind_battery_model(wind_resource_config, verbose=verbose)
     m = pyo_model.clone()
     m.fs.windpower.config.resource_probability_density = wind_resource_config['resource_probability_density']
     m.fs.windpower.setup_resource()
->>>>>>> 4af51d66
     return m
 
 
@@ -180,7 +168,6 @@
 
     n_weeks = 1
     m.annual_revenue = Expression(expr=sum([blk.profit for blk in blks]) * 52 / n_weeks)
-<<<<<<< HEAD
     m.NPV = Expression(
         expr=-(
             m.wind_cap_cost * blks[0].fs.windpower.system_capacity
@@ -188,12 +175,7 @@
         )
         + PA * m.annual_revenue
     )
-    m.obj = pyo.Objective(expr=-m.NPV)
-=======
-    m.NPV = Expression(expr=-(m.wind_cap_cost * blks[0].fs.windpower.system_capacity +
-                              m.batt_cap_cost * blks[0].fs.battery.nameplate_power) + PA * m.annual_revenue)
     m.obj = pyo.Objective(expr=-m.NPV * 1e-5)
->>>>>>> 4af51d66
 
     blks[0].fs.windpower.system_capacity.setub(wind_ub_mw * 1e3)
     blks[0].fs.battery.initial_state_of_charge.fix(0)
